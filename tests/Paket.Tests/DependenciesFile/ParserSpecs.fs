--- conflicted
+++ resolved
@@ -122,7 +122,6 @@
         exn.Message.Contains("could not parse version range") |> shouldEqual true
         exn.Message.Contains("> 0") |> shouldEqual true
 
-<<<<<<< HEAD
 [<Test>]
 let ``should read source file from config``() =
     let config = """github "fsharp:FAKE" "src/app/FAKE/Cli.fs"
@@ -138,7 +137,7 @@
             Project = "FAKE"
             Path = "src/app/FAKE/FileWithCommit.fs"
             Commit = Some "bla123zxc" } ]
-=======
+
 let strictConfig = """
 references strict
 source "http://nuget.org/api/v2" // first source
@@ -151,5 +150,4 @@
     let cfg = DependenciesFile.FromCode strictConfig
     cfg.Strict |> shouldEqual true
 
-    (cfg.Packages |> List.find (fun p -> p.Name = "FAKE")).Sources |> shouldEqual [Nuget "http://nuget.org/api/v2"]
->>>>>>> 4e77a3f0
+    (cfg.Packages |> List.find (fun p -> p.Name = "FAKE")).Sources |> shouldEqual [Nuget "http://nuget.org/api/v2"]
--- conflicted
+++ resolved
@@ -1,8 +1,4 @@
-<<<<<<< HEAD
-#### 0.30.0-alpha006 - 19.02.2015
-=======
-#### 0.30.0-alpha005 - 19.02.2015
->>>>>>> e04428a1
+#### 0.30.0-alpha007 - 19.02.2015
 * New command: `paket pack` - http://fsprojects.github.io/Paket/paket-pack.html
 * New command: `paket push` - http://fsprojects.github.io/Paket/paket-push.html
 

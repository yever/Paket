--- conflicted
+++ resolved
@@ -1,11 +1,7 @@
-<<<<<<< HEAD
-#### 2.10.0-alpha003 - 08.10.2015
+#### 2.10.0-alpha004 - 08.10.2015
 * Make resolver to evaluate versions lazily
 
-#### 2.9.2 - 08.10.2015
-=======
 #### 2.9.3 - 08.10.2015
->>>>>>> 97333df7
 * BUGFIX: Paket.Pack was broken on filesystems with forward slash seperator - https://github.com/fsprojects/Paket/issues/1119
 
 #### 2.9.1 - 07.10.2015
